--- conflicted
+++ resolved
@@ -207,10 +207,6 @@
   _dest->value[1] = math::Clamp(-32767, b, 32767) & 0xffff;
   _dest->value[2] = math::Clamp(-32767, c, 32767) & 0xffff;
 }
-<<<<<<< HEAD
-=======
-}  // namespace
->>>>>>> 71f622e1
 
 // Specialize for rotations in order to normalize quaternions.
 // Consecutive opposite quaternions are also fixed up in order to avoid checking

#-----------------
# Includes modules
include(CheckIncludeFiles)

#----------------------------------
# Set default build type to "Release"
if(NOT CMAKE_BUILD_TYPE)
  set(CMAKE_BUILD_TYPE "Release")
endif()

#------------------------------
# Enables IDE folders y default
set_property(GLOBAL PROPERTY USE_FOLDERS ON)

#------------------------
# Available build options

#------------------------
# Lists all the cxx flags
set(cxx_all_flags
  CMAKE_CXX_FLAGS
  CMAKE_C_FLAGS
  CMAKE_CXX_FLAGS_DEBUG
  CMAKE_C_FLAGS_DEBUG
  CMAKE_CXX_FLAGS_MINSIZEREL
  CMAKE_C_FLAGS_MINSIZEREL
  CMAKE_CXX_FLAGS_RELWITHDEBINFO
  CMAKE_C_FLAGS_RELWITHDEBINFO
  CMAKE_CXX_FLAGS_RELEASE
  CMAKE_C_FLAGS_RELEASE)

set(cxx_all_but_default_flags
  CMAKE_CXX_FLAGS_DEBUG
  CMAKE_C_FLAGS_DEBUG
  CMAKE_CXX_FLAGS_MINSIZEREL
  CMAKE_C_FLAGS_MINSIZEREL
  CMAKE_CXX_FLAGS_RELWITHDEBINFO
  CMAKE_C_FLAGS_RELWITHDEBINFO
  CMAKE_CXX_FLAGS_RELEASE
  CMAKE_C_FLAGS_RELEASE)

# Lists debug cxx flags only
set(cxx_debug_flags
  CMAKE_CXX_FLAGS_DEBUG
  CMAKE_C_FLAGS_DEBUG)

# Lists release cxx flags only
set(cxx_release_flags
  CMAKE_CXX_FLAGS_MINSIZEREL
  CMAKE_C_FLAGS_MINSIZEREL
  CMAKE_CXX_FLAGS_RELWITHDEBINFO
  CMAKE_C_FLAGS_RELWITHDEBINFO
  CMAKE_CXX_FLAGS_RELEASE
  CMAKE_C_FLAGS_RELEASE)

#--------------------------------------
# Cross compiler compilation flags

# Simd math force ref
if(ozz_build_simd_ref)
  set_property(DIRECTORY APPEND PROPERTY COMPILE_DEFINITIONS OZZ_BUILD_SIMD_REF)
endif()

#--------------------------------------
# Modify default MSVC compilation flags
if(MSVC)

  #---------------------------
  # For the common build flags

  # Disables crt secure warnings
  set_property(DIRECTORY APPEND PROPERTY COMPILE_DEFINITIONS _CRT_SECURE_NO_WARNINGS)

  # Adds support for SSE instructions
  string(REGEX REPLACE " /arch:SSE[0-9]?" "" CMAKE_CXX_FLAGS "${CMAKE_CXX_FLAGS}")
  string(REGEX REPLACE " /arch:SSE[0-9]?" "" CMAKE_C_FLAGS "${CMAKE_C_FLAGS}")
  if(NOT ozz_build_simd_ref AND NOT CMAKE_CL_64)  # /arch:SSE2 isn't valid for x64 builds.
    set_property(DIRECTORY APPEND PROPERTY COMPILE_OPTIONS "/arch:SSE2")
  endif()

  # Removes any exception mode
  string(REGEX REPLACE " /EH.*" "" CMAKE_CXX_FLAGS "${CMAKE_CXX_FLAGS}")
  string(REGEX REPLACE " /EH.*" "" CMAKE_C_FLAGS "${CMAKE_C_FLAGS}")
  set_property(DIRECTORY APPEND PROPERTY COMPILE_DEFINITIONS _HAS_EXCEPTIONS=0)
  
  # Adds support for multiple processes builds
  set_property(DIRECTORY APPEND PROPERTY COMPILE_OPTIONS "/MP")

  #---------------
  # For all builds
  foreach(flag ${cxx_all_flags})
    # Set the warning level to W4
    string(REGEX REPLACE "/W3" "/W4" ${flag} "${${flag}}")
    
    # Prefers static lining with runtime libraries, to ease installation
    string(REGEX REPLACE "/MD" "/MT" ${flag} "${${flag}}")

	# Prefers /Ox (full optimization) to /O2 (maximize speed)
    string(REGEX REPLACE "/O2" "/Ox" ${flag} "${${flag}}")
  endforeach()
  
  #----------------------
  # Enables smaller type checks for debug builds only
  set_property(DIRECTORY APPEND PROPERTY COMPILE_OPTIONS $<$<CONFIG:DEBUG>:/RTCc>)

#--------------------------------------
# else consider the compiler as GCC compatible
# Modify default GCC compilation flags
else()

  #---------------------------
  # For the common build flags

  # Enable c++11
  if(ozz_build_cpp11)
    set_property(DIRECTORY APPEND PROPERTY COMPILE_OPTIONS "$<$<STREQUAL:$<TARGET_PROPERTY:LINKER_LANGUAGE>,CXX>:-std=c++11>")
  endif()

  # Enable extra level of warning
  #if(NOT CMAKE_CXX_FLAGS MATCHES "-Wextra")
  #  set(CMAKE_CXX_FLAGS "${CMAKE_CXX_FLAGS} -Wextra")
  #endif()

  # Set the warning level to Wall
  set_property(DIRECTORY APPEND PROPERTY COMPILE_OPTIONS "-Wall")

  # Automatically selects native architecture optimizations (sse...)
  #set_property(DIRECTORY APPEND PROPERTY COMPILE_OPTIONS "-march=native")

  #----------------------
  # Enables debug glibcxx if NDebug isn't defined, not supported by APPLE
  if(NOT APPLE)
    set_property(DIRECTORY APPEND PROPERTY COMPILE_DEFINITIONS $<$<CONFIG:Debug>:_GLIBCXX_DEBUG>)
  endif()

  #----------------------
  # Sets emscripten output
  if(EMSCRIPTEN)
    SET(CMAKE_EXECUTABLE_SUFFIX ".html")

    #if(NOT ozz_build_simd_ref)
    #  set_property(DIRECTORY APPEND PROPERTY COMPILE_OPTIONS "-msse2")
    #endif()
  endif()

  #----------------------
  # Handles coverage options
  if(ozz_build_coverage)
    # Extern libraries and samples are not included in the coverage, as not covered by automatic dashboard tests.
    set(CTEST_CUSTOM_COVERAGE_EXCLUDE ${CTEST_CUSTOM_COVERAGE_EXCLUDE} "extern/" "samples/")

    # Linker options
    if(NOT ${CMAKE_SHARED_LINKER_FLAGS_DEBUG} MATCHES "-fprofile-arcs -ftest-coverage")
      set(CMAKE_SHARED_LINKER_FLAGS_DEBUG "${CMAKE_SHARED_LINKER_FLAGS_DEBUG} -fprofile-arcs -ftest-coverage")
    endif()
    if(NOT ${CMAKE_EXE_LINKER_FLAGS_DEBUG} MATCHES "-fprofile-arcs -ftest-coverage")
      set(CMAKE_EXE_LINKER_FLAGS_DEBUG "${CMAKE_EXE_LINKER_FLAGS_DEBUG} -fprofile-arcs -ftest-coverage")
    endif()

    # Compiler options
<<<<<<< HEAD
    set_property(DIRECTORY APPEND PROPERTY COMPILE_OPTIONS "-fprofile-arcs -ftest-coverage")
=======
    foreach(flag ${cxx_debug_flags})
      if(NOT ${flag} MATCHES "-fprofile-arcs -ftest-coverage")
        set(${flag} "${${flag}} -fprofile-arcs -ftest-coverage")
      endif()
    endforeach()
    #set_property(DIRECTORY APPEND PROPERTY COMPILE_OPTIONS "-fprofile-arcs -ftest-coverage")
>>>>>>> 4866bf95
  endif()

endif()

#---------------------
# Prints all the flags
message(STATUS "---------------------------------------------------------")
message(STATUS "Default build type is: ${CMAKE_BUILD_TYPE}")
message(STATUS "The following compilation flags will be used:")
foreach(flag ${cxx_all_flags})
  message(${flag} " ${${flag}}")
endforeach()

message(STATUS "---------------------------------------------------------")

get_directory_property(DirectoryCompileOptions DIRECTORY ${CMAKE_SOURCE_DIR} COMPILE_OPTIONS)
message(STATUS "Directory Compile Options:")
foreach(opt ${DirectoryCompileOptions})
  message(STATUS ${opt})
endforeach()

message(STATUS "---------------------------------------------------------")

get_directory_property(DirectoryCompileDefinitions DIRECTORY ${CMAKE_SOURCE_DIR} COMPILE_DEFINITIONS)
message(STATUS "Directory Compile Definitions:")
foreach(def ${DirectoryCompileDefinitions})
  message(STATUS ${def})
endforeach()

message(STATUS "---------------------------------------------------------")

#----------------------------------------------
# Modifies output directory for all executables
set(CMAKE_RUNTIME_OUTPUT_DIRECTORY ".")
set(CMAKE_RUNTIME_OUTPUT_DIRECTORY_DEBUG ".")
set(CMAKE_RUNTIME_OUTPUT_DIRECTORY_RELEASE ".")
set(CMAKE_RUNTIME_OUTPUT_DIRECTORY_MINSIZEREL ".")
set(CMAKE_RUNTIME_OUTPUT_DIRECTORY_RELWITHDEBINFO ".")

#-------------------------------
# Set a postfix for output files
set(CMAKE_DEBUG_POSTFIX "_d")
set(CMAKE_RELEASE_POSTFIX "_r")
set(CMAKE_MINSIZEREL_POSTFIX "_rs")
set(CMAKE_RELWITHDEBINFO_POSTFIX "_rd")<|MERGE_RESOLUTION|>--- conflicted
+++ resolved
@@ -158,16 +158,12 @@
     endif()
 
     # Compiler options
-<<<<<<< HEAD
-    set_property(DIRECTORY APPEND PROPERTY COMPILE_OPTIONS "-fprofile-arcs -ftest-coverage")
-=======
     foreach(flag ${cxx_debug_flags})
       if(NOT ${flag} MATCHES "-fprofile-arcs -ftest-coverage")
         set(${flag} "${${flag}} -fprofile-arcs -ftest-coverage")
       endif()
     endforeach()
     #set_property(DIRECTORY APPEND PROPERTY COMPILE_OPTIONS "-fprofile-arcs -ftest-coverage")
->>>>>>> 4866bf95
   endif()
 
 endif()

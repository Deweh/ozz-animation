language: cpp

dist: xenial

jobs:
  include:

  # Emscripten cross compiling
  #- os: linux
  #  compiler: gcc
  #  env:
  #  - env_build_emscripten=1

  # mac os
  # Default mac os clang build
  - os: osx
    osx_image: xcode10
    compiler: clang
  - os: osx
    compiler: clang
  - os: osx
    compiler: clang
    env:
    - env_cmake_configuration=Release

  # Xcode mac os clang build
  - os: osx
    compiler: clang
    env :
    - env_cmake_generator=Xcode
  - os: osx
    compiler: clang
    env :
    - env_cmake_generator=Xcode
    - env_cmake_configuration=Release

  # Linux ARM
  - os: linux
    compiler: clang
    env:
    - env_build_fbx=0 
    - env_cmake_configuration=Debug
    arch:
    - arm64
  - os: linux
    compiler: clang
    env:
    - env_build_fbx=0 
    - env_cmake_configuration=Release
    arch:
    - arm64

  # Linux
  # Default linux clang debug
  - os: linux
    compiler: clang
    env:
    - env_cmake_configuration=Debug
  # Default linux release clang
  - os: linux
    compiler: clang
    env:
    - env_cmake_configuration=Release

  # Specific configurations
  - os: linux
    compiler: clang
    env:
    - env_build_fbx=0
  - os: linux
    compiler: clang
    env:
    - env_build_gltf=0
  - os: linux
    compiler: clang
    env:
    - env_build_howtos=0
  - os: linux
    compiler: clang
    env:
    - env_build_samples=0
  - os: linux
    compiler: clang
    env:
    - env_build_tools=0
  - os: linux
    compiler: clang
    env:
    - env_build_postfix=0
  - os: linux
    compiler: clang
    env:
    - env_build_simd_ref=1
  - os: linux
    compiler: clang
    env:
    - env_build_tests=0
  - os: linux
    compiler: clang
    env:
    - env_build_fbx=0
    - env_build_gltf=0
    - env_build_samples=0
  - os: linux
    compiler: clang
    env:
    - env_build_fbx=0
    - env_build_gltf=0
    - env_build_tests=0
  - os: linux
    compiler: clang
    env:
    - env_build_data=0
    - env_build_fbx=0
    - env_build_gltf=0
    - env_build_samples=0
    - env_build_tests=0
  - os: linux
    compiler: clang
    env:
    - env_build_data=0
  - os: linux
    compiler: clang
    env:
    - env_src_root="../test/sub/"

  # Default linux gcc debug
  - os: linux
    compiler: gcc
    env:
    - env_cmake_configuration=Debug
  # Default linux gcc release
  - os: linux
    compiler: gcc
    env:
    - env_cmake_configuration=Release

  # Newer gcc
  - os: linux
    compiler: gcc-4.9
    env: 
    - env_cmake_cxx_compiler=g++-4.9
    - env_cmake_c_compiler=gcc-4.9
    addons:
      apt:
        sources:
        - ubuntu-toolchain-r-test
        packages:
        - g++-4.9
  - os: linux
    compiler: gcc-5
    env: 
    - env_cmake_cxx_compiler=g++-5
    - env_cmake_c_compiler=gcc-5
    addons:
      apt:
        sources:
        - ubuntu-toolchain-r-test
        packages:
        - g++-5
  - os: linux
    compiler: gcc-6
    env: 
    - env_cmake_cxx_compiler=g++-6
    - env_cmake_c_compiler=gcc-6
    addons:
      apt:
        sources:
        - ubuntu-toolchain-r-test
        packages:
        - g++-6
  - os: linux
    compiler: gcc-7
    env: 
    - env_cmake_cxx_compiler=g++-7
    - env_cmake_c_compiler=gcc-7
    addons:
      apt:
        sources:
        - ubuntu-toolchain-r-test
        packages:
        - g++-7
  - os: linux
    compiler: gcc-8
    env: 
    - env_cmake_cxx_compiler=g++-8
    - env_cmake_c_compiler=gcc-8
    addons:
      apt:
        sources:
        - ubuntu-toolchain-r-test
        packages:
        - g++-8

  # Newer clang
  - os: linux
<<<<<<< HEAD
=======
    compiler: clang-3.5
    env:
    - env_cmake_cxx_compiler=clang++-3.5
    - env_cmake_c_compiler=clang-3.5
    addons:
      apt:
        sources:
        - ubuntu-toolchain-r-test
        - llvm-toolchain-xenial-3.5
        packages:
        - clang-3.5
  - os: linux
>>>>>>> fb371553
    compiler: clang-3.9
    env:
    - env_cmake_cxx_compiler=clang++-3.9
    - env_cmake_c_compiler=clang-3.9
    addons:
      apt:
        sources:
        - ubuntu-toolchain-r-test
        - llvm-toolchain-xenial-3.9
        packages:
        - clang-3.9
  - os: linux
    compiler: clang-4.0
    env:
    - env_cmake_cxx_compiler=clang++-4.0
    - env_cmake_c_compiler=clang-4.0
    addons:
      apt:
        sources:
        - ubuntu-toolchain-r-test
        - llvm-toolchain-xenial-4.0
        packages:
        - clang-4.0
  - os: linux
    compiler: clang-5.0
    env:
    - env_cmake_cxx_compiler=clang++-5.0
    - env_cmake_c_compiler=clang-5.0
    addons:
      apt:
        sources:
        - ubuntu-toolchain-r-test
        - llvm-toolchain-xenial-5.0
        packages:
        - clang-5.0
  - os: linux
    compiler: clang-6.0
    env:
    - env_cmake_cxx_compiler=clang++-6.0
    - env_cmake_c_compiler=clang-6.0
    addons:
      apt:
        sources:
        - ubuntu-toolchain-r-test
        - llvm-toolchain-xenial-6.0
        packages:
        - clang-6.0
  - os: linux
    compiler: clang-7
    env:
    - env_cmake_cxx_compiler=clang++-7
    - env_cmake_c_compiler=clang-7
    addons:
      apt:
        sources:
        - ubuntu-toolchain-r-test
        - llvm-toolchain-xenial-7
        packages:
        - clang-7
  - os: linux
    compiler: clang-8
    env:
    - env_cmake_cxx_compiler=clang++-8
    - env_cmake_c_compiler=clang-8
    addons:
      apt:
        sources:
        - ubuntu-toolchain-r-test
        - llvm-toolchain-xenial-8
        packages:
        - clang-8
        
  # older fbx sdk
  - os: linux
    compiler: gcc
    env:
      - fbx_download=http://download.autodesk.com/us/fbx/2017/2017.1/fbx20171_fbxsdk_linux.tar.gz
  - os: osx
    compiler: clang
    env:
      - fbx_download=http://download.autodesk.com/us/fbx/2017/2017.1/fbx20171_fbxsdk_clang_mac.pkg.tgz

before_install:
- echo before_install----------------------------------------------------------

install:
- echo install-----------------------------------------------------------------
# Download and install mesa dev
- if [[ $TRAVIS_OS_NAME == "linux" ]]; then
    sudo apt-get install libgl1-mesa-dev libglu1-mesa-dev;
  fi
# Download and install fbx sdk
# "|| true" because 2019 sdk would return code 130 when reading the readme
# chmod because fbx2019 will install with 700
- if [[ $TRAVIS_OS_NAME == "linux" ]]; then
    if [ -z "$fbx_download" ]; then
      FBX_DOWNLOAD=${fbx_download:-"http://www.autodesk.com/content/dam/autodesk/www/adn/fbx/20192/fbx20192_fbxsdk_linux.tar.gz"};
    else
      FBX_DOWNLOAD="$fbx_download";
    fi;
    mkdir fbx;
    cd fbx;
    sudo wget $FBX_DOWNLOAD -O fbx.tar.gz;
    sudo tar -xf "fbx.tar.gz";
    (yes yes | sudo ./*_fbxsdk_linux /usr/local) || true;
    sudo chmod -R 755 /usr/local/lib;
    sudo chmod -R 755 /usr/local/include;
    cd ..;
  fi
- if [[ $TRAVIS_OS_NAME == "osx" ]]; then
    if [ -z "$fbx_download" ]; then
      FBX_DOWNLOAD=${fbx_download:-"http://www.autodesk.com/content/dam/autodesk/www/adn/fbx/20192/fbx20192_fbxsdk_clang_mac.pkg.tgz"};
    else
      FBX_DOWNLOAD="$fbx_download";
    fi;
    mkdir fbx;
    cd fbx;
    sudo wget $FBX_DOWNLOAD -O fbx.tgz;
    sudo tar -xf "fbx.tgz";
    sudo installer -pkg *_fbxsdk_clang_macos.pkg -target /;
    cd ..;
  fi
# Download and install emscripten sdk  
- if [[ $env_build_emscripten ]]; then
    sudo apt-get install software-properties-common -y;
    sudo add-apt-repository ppa:george-edison55/cmake-3.x -y;
    sudo apt-get update;
    sudo apt-get install --only-upgrade cmake -y;
    git clone https://github.com/juj/emsdk.git;
    cd emsdk;
    sudo ./emsdk update-tags;
    sudo ./emsdk install sdk-nightly-latest-64bit;
    sudo ./emsdk activate --embedded sdk-nightly-latest-64bit;
    source ./emsdk_env.sh;
    cd ..;
  fi

before_script:
- echo before_script-----------------------------------------------------------

# Setup default environment variables
- if [[ -z $env_src_root ]]; then export env_src_root=".."; fi
- if [[ -z $env_build_fbx ]]; then export env_build_fbx=1; fi
- if [[ -z $env_build_gltf ]]; then export env_build_gltf=1; fi
- if [[ -z $env_build_data ]]; then export env_build_data=1; fi
- if [[ -z $env_build_howtos ]]; then export env_build_howtos=1; fi
- if [[ -z $env_build_tools ]]; then export env_build_tools=1; fi
- if [[ -z $env_build_postfix ]]; then export env_build_postfix=1; fi
- if [[ -z $env_build_samples ]]; then export env_build_samples=1; fi
- if [[ -z $env_build_simd_ref ]]; then export env_build_simd_ref=0; fi
- if [[ -z $env_build_tests ]]; then export env_build_tests=1; fi
- if [[ -z $env_cmake_configuration ]]; then export env_cmake_configuration=Debug; fi
- if [[ -z $env_cmake_cxx_compiler ]]; then export env_cmake_cxx_compiler=$CXX; fi
- if [[ -z $env_cmake_c_compiler ]]; then export env_cmake_c_compiler=$CC; fi
- if [[ -z $env_cmake_generator ]]; then export env_cmake_generator="Unix Makefiles"; fi
- if [[ $env_cmake_generator == "Unix Makefiles" ]]; then export env_cmake_generator_specific="-j2"; fi
- if [[ $env_cmake_generator == "Unix Makefiles" ]]; then export env_ctest_generator_specific="-j16"; fi
- if [[ $EMSCRIPTEN ]]; then env_cmake_toolchain="-DCMAKE_TOOLCHAIN_FILE=$EMSCRIPTEN/cmake/Modules/Platform/Emscripten.cmake"; fi

# Display cmake version
- cmake --version

script:
- echo script------------------------------------------------------------------
# Configure build
- mkdir build
- cd build
- echo $env_cmake_toolchain
- cmake -G "$env_cmake_generator" $env_cmake_toolchain -DCMAKE_CXX_COMPILER=$env_cmake_cxx_compiler -DCMAKE_C_COMPILER=$env_cmake_c_compiler -DCMAKE_BUILD_TYPE=$env_cmake_configuration -Dozz_build_fbx=$env_build_fbx -Dozz_build_data=$env_build_data -Dozz_build_howtos=$env_build_howtos -Dozz_build_samples=$env_build_samples -Dozz_build_postfix=$env_build_postfix -Dozz_build_tools=$env_build_tools -Dozz_build_simd_ref=$env_build_simd_ref -Dozz_build_tests=$env_build_tests $env_src_root
# Build
- cmake --build ./ --config $env_cmake_configuration --use-stderr -- $env_cmake_generator_specific
# Test
- ctest --build-config $env_cmake_configuration --output-on-failure -- $env_ctest_generator_specific

after_success:
- echo after_success-----------------------------------------------------------

after_failure:
- echo after_failure-----------------------------------------------------------

before_deploy:
#- echo before_deploy-----------------------------------------------------------

deploy:
#- echo deploy------------------------------------------------------------------

after_deploy:
#- echo after_deploy------------------------------------------------------------

after_script:
#- echo after_script------------------------------------------------------------<|MERGE_RESOLUTION|>--- conflicted
+++ resolved
@@ -194,8 +194,6 @@
 
   # Newer clang
   - os: linux
-<<<<<<< HEAD
-=======
     compiler: clang-3.5
     env:
     - env_cmake_cxx_compiler=clang++-3.5
@@ -208,7 +206,6 @@
         packages:
         - clang-3.5
   - os: linux
->>>>>>> fb371553
     compiler: clang-3.9
     env:
     - env_cmake_cxx_compiler=clang++-3.9

--- conflicted
+++ resolved
@@ -3,10 +3,7 @@
 
 * Library
   - Transitions away from sprintf to the more secure snprintf.
-<<<<<<< HEAD
-=======
   - #147 Works around gcc 11 error stringop-overflow which emits false positives for ozz math serialisation.
->>>>>>> 1db3df07
 
 Release version 0.14.1
 ----------------------

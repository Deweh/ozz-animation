Next release
<<<<<<< HEAD
------------

* Library
  - [animation] Adds iframe support, allowing fast seeks into the animation thanks to precomputed (and compressed) cache states. The sampling job decides automatically when an iframe is used, based on seek offset.
  - [animation] Restructures compressed keyframes to allow sequential backward reading. Keyframe times are now indexed. Per keyframe track index has been removed, replaced with an offset to the previous keyframe (for the same track) which is used for fast backward sequential reading.
  - [offline] Extends configuration to allow setting up iframe time interval.
  - [base] Implements group varint encoding utility. It's used to compress iframes.
=======
----------------------

* Build pipeline
  - Adds CI for WebAssembly.
>>>>>>> b8338f75

Release version 0.14.3
----------------------

* Build pipeline
  - Adds vs2022 compiler support for fbxsdk (#170)

Release version 0.14.2
----------------------

* Library
  - Transitions away from sprintf to the more secure snprintf.
  - #147 Works around gcc 11 error stringop-overflow which emits false positives for ozz math serialization.

* Build pipeline
  - Updates CI compiler versions.

Release version 0.14.1
----------------------

* Samples
  - Allows reusing sample framework outside of sample directory.
  - #154 Exposes swap interval

* Library
  - #153 Fixes deprecated implicit copy warning.
  - #141 Removes non-ASCII characters in source codes.

* Build pipeline
  - Exposes ozz cmake configuration variables to PARENT_SCOPE, so it can be used/changed by an external project.

Release version 0.14.0
----------------------

* Samples
  - [sample_fbx2mesh] Supports vertices part of a skinned mesh but with a weight of 0.
  - [sample_fbx2mesh] Assigns non-influenced vertices to root joint.

* Library
  - [offline] #124 Fixes incorrect root joint detection bug in glTF importer.
  - [offline] #129 #130 Copy animation name to output in ozz::animation::offline::AdditiveAnimationBuilder.
  - [animation] #103 Allows move constructor and assignment for ozz::animation::Skeleton, ozz::animation::Animation and ozz::animation::Track.
  - [animation] Renames SamplingCache to SamplingJob::Context.
  - [animation] #110 Renames skeleton bind pose to rest pose, to avoid confusion with skinning bind pose.
  - [offline] Extends configuration to allow setting up iframe time interval.  
  - [base] Fixes Float4x4::FromEuler which was swapping pitch and roll.
  - [base] Implements group varint encoding utility. It's used to compress iframes.

* Build pipeline
  - Moves CI to github actions.
  - #59 Adds support for shared libraries on Windows (dll), Linux and MacOS platforms.
  - #111 Removes _GLIBCXX_DEBUG from default build settings as it can create incompatibilities when using prebuilt packages.
  - #122 #137 Adds support for gcc 11 compiler.

Release version 0.13.0
----------------------

* Tools
  - [gltf2ozz] Command line tool utility to import animations and skeletons from glTF files. gltf2ozz can be configured via command line options and [json configuration files](src/animation/offline/tools/reference.json), in the exact same way as fbx2ozz.
  - #91 Fixup animation name when used as an output filename (via json configuration wildcard option), so they comply with most os filename restrictions.

* Samples
  - [skinning] Adds a new sample to explain skinning matrices setup.

* Build pipeline
  - Enables c++11 feature by default for all targets.

* Library
  - [animation] Removes skeleton_utils.h IterateMemFun helper that can be replaced by std::bind.
  - [base] Removes ozz::memory::Allocator::Reallocate() function as it's rarely used and complex to overload.
  - [base] Replaces OZZ_NEW and OZZ_DELETE macros with template functions ozz::New and ozz::Delete.
  - [base] Removes ScopedPtr in favor of an alias to standard unique_ptr that remaps to ozz deallocator. Implements make_unique using ozz allocator.
  - [base] Uses template aliasing (using keyword) to redirect ozz to std containers. This allows to get rid of ::Std when using ozz containers.
  - [base] Renames all aliased ozz containers to their original std name: vector, map etc... 
  - [base] Renames ozz::Range to ozz::span, ozz::make_range to ozz::make_span to comply with std containers. Range count() and size() methods are renamed to size() and size_bytes() respectively, so this needs special attention to avoid mistakes.
  - [base] Replaces OZZ_ALIGN_OF and OZZ_ALIGN by standard alignof and alignas keywords.
  - [base] Replaces OZZ_STATIC_ASSERT by standard static_assert keyword.

Release version 0.12.1
----------------------

* Library
  - [base] Fixes memory overwrite when reallocating a buffer of smaller size using ozz default memory allocator.

Release version 0.12.0
----------------------

* Library
  - [offline] Simplified AnimationOptimizer settings to a single tolerance and distance. Tolerance is the maximum error that an optimization is allowed to generate on a whole joint hierarchy, while the other parameter is the distance (from the joint) at which error is measured. This second parameter allows to emulate effect on skinning or a long object (sword) attached to a joint (hand).
  - [offline] Adds options to AnimationOptimizer to override optimization settings for a joint. This implicitly have an effect on the whole chain, up to that joint. This allows for example to have aggressive optimization for a whole skeleton, except for the chain that leads to the hand if user wants it to be precise.
  - [offline] Switches AnimationOptimizer and TrackOptimizer to Ramer–Douglas–Peucker decimation algorithm which delivers better precision than original one. It also ensures that first and last points are preserved, avoiding visual issues for looping animations.
  - [offline] Changes order of parameters for IterateJointsDF so it's less error prone.
  - [memory] Implements ScopedPtr smart pointer. ScopedPtr implementation guarantees the pointed object will be deleted, either on destruction of the ScopedPtr, or via an explicit reset / reassignation.
  - [math] Quaternion compare function now takes cosine of half angle as argument, to avoid computing arc cosine for every comparison as the tolerance is usually constant.
  - [base] Replaces ozz::memory::Allocator New and Delete function with OZZ_NEW and OZZ_DELETE macros, in order to provide an interface that supports any type and number of arguments (without requiring c++11).
  - [base] #83 Allows user code to disable definition of global namespace sse \_m128 +-/* operators, as they might conflict with other sse math libraries.

* Samples
  - [optimize] Exposes joint setting overriding option (from AnimationOptimizer) to sample gui. Displays median and maximum error values.

* Tools
  - Moves keyframe reduction stage for additive animations before computing delta with reference pose. This ensures whole skeleton hierarchy is known before decimating keyframes.

Release version 0.11.0
----------------------

* Library
  - [animation] Adds two-bone and aim inverse kinematic solvers. They can be used at runtime to procedurally affect joint local-space transforms.
  - [animation] Allows resizing SamplingJob::Context, meaning the can be allocated without knowing the number of joints the cache needs to support.
  - [animation] Allow ozz::animation::LocalToModelJob to partially update a hierarchy, aka all children of a joint. This is useful when changes to a local-space pose has been limited to part of the joint hierarchy, like when applying IK or modifying model-space matrices independently from local-space transform.
  - [animation] Changes ozz::animation::Skeleton joints from breadth-first to depth-first. This change breaks compatibility of previous ozz::animation::offline::RawAnimation, ozz::animation::Animation and ozz::animation::Skeleton archives.
  - [animation] Renames track_triggering_job_stl.h to track_triggering_job_trait.h.
  - [offline] #62 Adds an a way to specify additive animation reference pose to ozz::animation::offline::AdditiveAnimationBuilder.
  - [memory] Removes (too error prone) ozz::memory::Allocator typed allocation functions.
  - [math] Changes all conversion from AxisAngle to use separate arguments for axis and angle. This is more in line with function use cases.
  - [math] Adds quaternions initialization from two vectors.
  - [simd math] Updates simd math functions to prevent unnecessary operations. Some functions now return undefined values for some components, like Dot3 that will return the dot value in x and undefined values for x, y, z. See [simd_math.h](include/ozz/base/maths/simd_math.h) for each function documentation.
  - [simd math] Implements AVX and FMA optimizations (when enabled at compile time).
  - [simd math] Implements simd quaternions, making it easier and more efficient to use quaternion with other simd math code.
  - [simd math] Exposes swizzling operations.

* Samples
  - [two bone ik] Adds two-bone ik sample, showing how ozz::animation::IKTwoBoneJob can be used on a robot arm.
  - [look at] Adds a look-at sample, using ozz::animation::IKAimJob on a chain of bones to distribute aiming contribution to more than a single joint.
  - [foot_ik] Adds foot-ik sample, which corrects character legs and ankles procedurally at runtime, as well as character/pelvis height, so that the feet can touch and adapt to the ground.

* Build pipeline
  - Adds support for fbx sdk 2019. This version is now mandatory for vs2017 builds.
  - Adds support to macos 10.14 Mojave and Xcode 10.0.

* Tools
  - Adds point and vector property types (used to import tracks). These two types are actually float3 types, with scene axis and unit conversion applied.
  - Adds an option to importer tools to select additive animation reference pose.

* Build pipeline
  - #40 Adds ozz_build_postfix option.
  - #41 Adds ozz_build_tools option.

Release version 0.10.0
----------------------

* Library
  - [animation] Adds user-channel feature #4. ozz now offers tracks of float, float2, float3, float4 and quaternion for both raw/offline and runtime. A track can be used to store animated user-data, aka data that aren't joint transformations. Runtime jobs allow to query a track value for any time t (ozz::animation::TrackSamplingJob), or to find all rising and falling edges that happened during a period of time (ozz::animation::TrackTriggeringJob). Utilities allow to optimize a raw track (ozz::animation::offline::TrackOptimizer) and build a runtime track (ozz::animation::offline::TrackOptimizer). fbx2ozz comes with the ability to import tracks from fbx node properties.
  - [animation] Changed ozz::animation::SamplingJob::time (in interval [0,duration]) to a ratio (in unit interval [0,1]). This is a breaking change, aiming to unify sampling of animations and tracks. To conform with this change, sampling time should simply be divided by animation duration. ozz::sample:AnimationController has been updated accordingly. Offline animations and tools aren't impacted.
  - [base] Changes non-intrusive serialization mechanism to use a specialize template struct "Extern" instead of function overloading.

* Tools
  - Merged \*2skel and \*2anim in a single tool (\*2ozz, fbx2ozz for fbx importer) where all options are specified as a json config file. List of options with default values are available in [src/animation/offline/tools/reference.json](src/animation/offline/tools/reference.json) file. Consequently, ozz_animation_offline_skel_tools and ozz_animation_offline_anim_tools are also merged into a single ozz_animation_tools library.
  - Adds options to import user-channel tracks (from node properties for fbx) using json "animations[].tracks[].properties[]" definition.
  - Adds an option while importing skeletons to choose scene node types that must be considered as skeleton joints, ie not restricting to scene joints only. This is useful for the baked sample for example, which animates mesh nodes.

* Build pipeline
  - ozz optionnaly supports c++11 compiler.
  - Adds ozz_build_data option (OFF by default), to avoid building data on every code change. Building data takes time indeed, and isn't required on every change. It should be turned ON when output format changes to update all data again.
  - Removes fused source files from the depot. Fused files are generated during build to ${PROJECT_BINARY_DIR}/src_fused/ folder. To generate fused source files without building the whole project, then build BUILD_FUSE_ALL target with "cmake --build . --target BUILD_FUSE_ALL" command.
  - Adds support for Visual Studio 15 2017, drops Visual Studio 11 2012.

* Samples
  - [user_channel] Adds new user-channel sample, demonstrating usage of user-channel tracks API and import pipeline usage.
  - [sample_fbx2mesh] Remaps joint indices to the smaller range of skeleton joints that are actually used by the skinning. It's now required to index skeleton matrices using ozz::sample::framework:Mesh::joint_remaps when build skinning matrices.
  - [multithread] Switched from OpenMP to c++11 std::async API to implement a parallel-for loop over all computation tasks.
  
Release version 0.9.1
---------------------

* Build pipeline
  - Allows to use ozz-animation from another project using cmake add_subdirectory() command, conforming with [online documentation](http://guillaumeblanc.github.io/ozz-animation/documentation/build/).
  - Adds Travis-CI (http://travis-ci.org/guillaumeblanc/ozz-animation) and AppVeyor (http://ci.appveyor.com/project/guillaumeblanc/ozz-animation) continuous integration support.
  - Exposes MSVC /MD and /MT option (ozz_build_msvc_rt_dll). Default is /MD, same as MSVC/cmake.
  - Adds support for Xcode 8.3.2 (fbx specific compilation option).

Release version 0.9.0
---------------------

* Library
  - [offline] Removes dae2* tools, offline libraries and dependencies. Collada is still supported through fbx2* tools suite, as they are based on the Autodesk Fbx sdk.
  - [offline][animation] Adds a name to the offline::RawAnimation and Animation data structure. ozz::animation::Animation serialization format has changed, animations generated with a previous version need to be re-built.
  - [animation] Optimizes animation and skeleton allocation strategy, merging all member buffers to a single allocation.
  - [animation] Fixes memory read overrun in ozz::animation::Skeleton while fixing up skeleton joint names.
  - [offline] #5 Allows importing of all animations from a DCC file with a single command. fbx2anim now support the use of the wildcard character '*' in the --animation option (output file name), which is replaced with the imported animation names when the output file is written to disk.
  - [offline] Uses scene frame rate as the default sampling rate option in fbx2anim. Allows to match DCC keys and avoid interpolation issues while importing from fbx sdk.
  - [base] Adds support for Range serialization (as an array) via ozz::io::MakeArray utility.
  - [base] Fixes SSE matrix decomposition implementation which wasn't able to decompose matrices with very small scales.

* Build pipeline
  - Rework build pipeline and media directory to allow to have working samples even if Fbx sdk isn't available to build fbx tools. Media directory now contains pre-built binary data for samples usage.
  - A Fused version of the sources for all libraries can be found in src_fused folder. It is automatically generated by cmake when any library source file changes.
  - #20 FindFbx.cmake module now supports a version as argument which can be tested in conformance with cmake find_package specifications.
  - Adds a clang-format target that re-formats all sdk sources. This target is not added to the ALL_BUILD target. It must be ran manually.
  - Removes forced MSVC compiler options (SSE, RTC, GS) that are already properly handled by default.

* Samples
  - [baked] Adds new baked physic sample. Demonstrates how to modify Fbx skeleton importer to build skeletons from custom nodes, and use an animation to drive rigid bodies.
  - [sample_fbx2mesh] Fixes welding of redundant vertices. Re-imported meshes now have significantly less vertices.
  - [sample_fbx2mesh] Adds UVs, tangents and vertex color to ozz::sample::framework::Mesh structure. Meshes generated with a previous version need to be re-built.
  - [framework] Fixes sample first frame time, setting aside time spent initializing.
  - [framework] Supports emscripten webgl canvas resizing.

Release version 0.8.0
---------------------
 
* Library
  - [animation] Adds additive blending support to ozz::animation::BlendingJob. Animations used for additive blending should be delta animations (relative to the first frame). Use ozz::animation::offline::AdditiveAnimationBuilder to prepare such animations.
  - [animation] Improves quaternion compression scheme by quantizing the 3 smallest components of the quaternion, instead of the firsts 3. This improves numerical accuracy when the restored component (4th) is small. It also allows to pre-multiply each of the 3 smallest components by sqrt(2), maximizing quantization range by over 41%.
  - [offline] Improves animation optimizer process (ozz::animation::offline::AnimationOptimizer) with a new hierarchical translation tolerance. The optimizer now computes the error (a distance) generated from the optimization of a joint on its whole child hierarchy (like the whole arm length and hand when optimizing the shoulder). This provides a better optimization in both quality and quantity.
  - [offline] Adds ozz::animation::offline::AdditiveAnimationBuilder utility to build delta animations that can be used for additive blending. This utility processes a raw animation to calculate the delta transformation from the first key to all subsequent ones, for all tracks.
  - [offline] Adds --additive option to dae2anim and fbx2anim, allowing to output a delta animation suitable for additive blending.
  - [offline] Adds fbx 20161.* sdk support.

* Build pipeline
  - Adds c++11 build option for gcc/clang compilers. Use cmake ozz_build_cpp11 option.
  - Automatically detects SIMD implementation based on compiler settings. SSE2 implementation is automatically enabled on x64/amd64 targets, or if /arch:SSE2 is selected on MSVC/x86 builds. One could use ozz_build_simd_ref cmake option (OZZ_BUILD_SIMD_REF preprocessor directive) to bypass detection and force reference (aka scalar) implementation. OZZ_HAS_SSE2 is now deprecated.
  - Fixes #3 gcc5 warnings with simd math reference implementation.
  - Fixes #6 by updating to gtest 1.70 to support new platforms (FreeBSD...).
  - Adds Microsoft Visual Studio 14 2015 support.
  - Adds emscripten 1.35 support.
  - Integrate Coverity static analysis (https://scan.coverity.com/projects/guillaumeblanc-ozz-animation).

* Samples
  - [additive] Adds an additive blending sample which demonstrates the new additive layers available through the ozz::animation::BlendingJob.
  - [optimize] Adds hierarchical translation tolerance parameter to the optimize sample.
  - [skin] Removes sample skin, as from now on skinning is part of the sample framework and used by other samples. See additive sample.

Release version 0.7.3
---------------------

* Changes license to the MIT License (MIT).

Release version 0.7.2
---------------------

* Library
  - [animation] Improves rotations accuracy during animation sampling and blending. Quaternion normalization now uses one more Newton-Raphson step when computing inverse square root.
  - [offline] Fixes fbx animation duration when take duration is different to timeline length.
  - [offline] Bakes fbx axis/unit systems to all transformations, vertices, animations (and so on...), instead of using fbx sdk ConvertScene strategy which only transform scene root. This allows to mix skeleton, animation and meshes imported from any axis/unit system.
  - [offline] Uses bind-pose transformation, instead of identity, for skeleton joints that are not animated in a fbx file.
  - [offline] Adds support to ozz fbx tools (fbx2skel and fbx2anim) for other formats: Autodesk AutoCAD DXF (.dxf), Collada DAE (.dae), 3D Studio 3DS (.3ds)  and Alias OBJ (.obj). This toolchain based on fbx sdk will replace dae toolchain (dae2skel and dae2anim) which is now deprecated.

* HowTos
  - Adds file loading how-to, which demonstrates how to open a file and deserialize an object with ozz archive library.
  - Adds custom skeleton importer how-to, which demonstrates RawSkeleton setup and conversion to runtime skeleton.
  - Adds custom animation importer how-to, which demonstrates RawAnimation setup and conversion to runtime animation.

* Samples
  - [skin] Skin sample now uses the inverse bind-pose matrices imported from the mesh file, instead of the one computed from the skeleton. This is a more robust solution, which furthermore allow to share the skeleton with meshes using different bind-poses.
  - [skin] Fixes joints weight normalization when importing fbx skin meshes.
  - [framework] Optimizes dynamic vertex buffer object re-allocation strategy.

Release version 0.7.1
---------------------

* Library
  - [offline] Updates to fbx sdk 2015.1 with vs2013 support.
  
* Samples
  - Adds sample_skin_fbx2skin to binary packages.

Release version 0.7.0
---------------------

* Library
  - [geometry] Adds support for matrix palette skinning transformation in a new ozz_geometry library.
  - [offline] Returns EXIT_FAILURE from dae2skel and fbx2skel when no skeleton found in the source file.
  - [offline] Fixes fbx axis and unit system conversions.
  - [offline] Removes raw_skeleton_archive.h and raw_animation_archive.h files, moving serialization definitions back to raw_skeleton.h and raw_animation.h to simplify understanding.
  - [offline] Removes skeleton_archive.h and animation_archive.h files, moving serialization definitions back to skeleton.h and animation.h.
  - [base] Changes Range<>::Size() definition, returning range's size in bytes instead of element count.

* Samples
  - Adds a skinning sample which demonstrates new ozz_geometry SkinningJob feature and usage.

Release version 0.6.0
---------------------

* Library
  - [animation] Compresses animation key frames memory footprint. Rotation key frames are compressed from 24B to 12B (50%). 3 of the 4 components of the quaternion are quantized to 2B each, while the 4th is restored during sampling. Translation and scale components are compressed to half float, reducing their size from 20B to 12B (40%).
  - [animation] Changes runtime::Animation class serialization format to support compression. Serialization retro-compatibility for this class has not been implemented, meaning that all runtime::Animation must be rebuilt and serialized using usual dae2anim, fbx2anim or using offline::AnimationBuilder utility.
  - [base] Adds float-to-half and half-to-float conversion functions to simd math library.

Release version 0.5.0
---------------------

* Library
  - [offline] Adds --raw option to *2skel and *2anim command line tools. Allows to export raw skeleton/animation object format instead of runtime objects.
  - [offline] Moves RawAnimation and RawSkeleton from the builder files to raw_animation.h and raw_skeleton.h files.
  - [offline] Renames skeleton_serialize.h and animation_serialize.h to skeleton_archive.h and animation_archive.h for consistency.
  - [offline] Adds RawAnimation and RawSkeleton serialization support with ozz archives.
  - [options] Changes parser command line arguments type to "const char* const*" in order to support implicit casting from arguments of type "char**".
  - [base] Change ozz::String std redirection from typedef to struct to be coherent with all other std containers redirection.
  - [base] Moves maths archiving file from ozz/base/io to ozz/base/maths for consistency.
  - [base] Adds containers serialization support with ozz archives.
  - [base] Removes ozz fixed size integers in favor of standard types available with <stdint.h> file.

* Samples
  - Adds Emscripten support to all supported samples.
  - Changes OpenGL rendering to comply with Gles2/WebGL.

* Build pipeline
  - Adds Emscripten and cross-compilation support to the builder helper python script.
  - Support for CMake 3.x.
  - Adds support for Microsoft Visual Studio 2013.
  - Drops support for Microsoft Visual Studio 2008 and olders, as a consequence of using <stdint.h>.

Release version 0.4.0
---------------------

* Library
  - [offline] Adds Fbx import pipeline, through fbx2skel and fbx2anim command line tools.
  - [offline] Adds Fbx import and conversion library, through ozz_animation_fbx. Building fbx related libraries requires fbx sdk to be installed.
  - [offline] Adds ozz_animation_offline_tools library to share the common work for Collada and Fbx import tools. This could be use to implement custom conversion command line tools.

* Samples
  - Adds Fbx resources to media path.
  - Makes use of Fbx resources with existing samples.

Release version 0.3.1
---------------------

* Samples
  - Adds keyboard camera controls.

* Build pipeline
  - Adds Mac OSX support, full offline and runtime pipeline, samples, dashboard...
  - Moves dashboard to http://ozz.qualipilote.fr/dashboard/cdash/
  - Improves dashboard configuration, using json configuration files available there: http://ozz.qualipilote.fr/dashboard/config/.

Release version 0.3.0
---------------------

* Library
  - [animation] Adds partial animation blending and masking, through per-joint-weight blending coefficients.
  - [animation] Switches all explicit [begin,end[ ranges (sequence of objects) to ozz::Range structure.
  - [animation] Moves runtime files (.h and .cc) to a separate runtime folder (ozz/animation/runtime).
  - [animation] Removes ozz/animation/utils.h and .cc
  - [options] Detects duplicated command line arguments and reports failure. 
  - [base] Adds helper functions to ozz::memory::Allocator to support allocation/reallocation/deallocation of ranges of objects through ozz::Range structure.

* Samples
  - Adds partial animation blending sample.
  - Adds multi-threading sample, using OpenMp to distribute workload.
  - Adds a sample that demonstrates how to attach an object to animated skeleton joints.
  - Improves skeleton rendering sample utility feature: includes joint rendering.
  - Adds screen-shot and video capture options from samples ui.
  - Adds a command line option (--render/--norender) to enable/disable rendering of sample, used for dashboard unit-tests.
  - Adds time management options, to dissociate (fix) update delta time from the real application time.
  - Improves camera manipulations: disables auto-framing when zooming/panning, adds mouse wheel support for zooming.
  - Fixes sample camera framing to match rendering field of view.

* Build pipeline
  - Adds CMake python helper tools (build-helper.py). Removes helper .bat files (setup, build, pack...).
  - Adds CDash support to generate nightly build reports. Default CDash server is http://my.cdash.org/index.php?project=Ozz.
  - Adds code coverage testing support using gcov.

Release version 0.2.0
---------------------

* Library
  - [animation] Adds animation blending support.
  - [animation] Sets maximum skeleton joints to 1023 (aka Skeleton::kMaxJointsNumBits) to improve packing and allow stack allocations.
  - [animation] Adds Skeleton::kRootIndex enum for parent index of a root joint.
  - [base] Adds signed/unsigned bit shift functions to simd library.
  - [base] Fixes SSE build flags for Visual Studio 64b builds.

* Samples
  - Adds blending sample.
  - Adds playback controller utility class to the sample framework.

Release version 0.1.0, initial open source release
--------------------------------------------------

* Library
  - [animation] Support for run-time animation sampling.
  - [offline] Support for building run-time animation and skeleton from a raw (aka offline/user friendly) format.
  - [offline] Full Collada import pipeline (lib and tools).
  - [offline]  Support for animation key-frame optimizations.
  - [base] Memory management redirection.
  - [base] Containers definition.
  - [base] Serialization and IO utilities implementation.
  - [base] scalar and vector maths, SIMD (SSE) and SoA implementation.
  - [options] Command line parsing utility.

* Samples
  - Playback sample, loads and samples an animation.
  - Millipede sample, offline pipeline usage.
  - Optimize sample, offline optimization pipeline.

* Build pipeline
  - CMake based build pipeline.
  - CTest/GTest based unit test framework.<|MERGE_RESOLUTION|>--- conflicted
+++ resolved
@@ -1,5 +1,4 @@
 Next release
-<<<<<<< HEAD
 ------------
 
 * Library
@@ -7,12 +6,9 @@
   - [animation] Restructures compressed keyframes to allow sequential backward reading. Keyframe times are now indexed. Per keyframe track index has been removed, replaced with an offset to the previous keyframe (for the same track) which is used for fast backward sequential reading.
   - [offline] Extends configuration to allow setting up iframe time interval.
   - [base] Implements group varint encoding utility. It's used to compress iframes.
-=======
-----------------------
 
 * Build pipeline
   - Adds CI for WebAssembly.
->>>>>>> b8338f75
 
 Release version 0.14.3
 ----------------------

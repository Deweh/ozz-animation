<<<<<<< HEAD
Next release
------------

* Build pipeline
  - Enables c++11 feature by default for all targets.

* Library
  - [animation] Removes skeleton_utils.h IterateMemFun helper that can be replaced by std::bind.
  - [base] Replaces OZZ_NEW and OZZ_DELETE macros with template functions ozz::New and ozz::Delete.
  - [base] Removes ScopedPtr in favor of an alias to standard unique_ptr that remaps to ozz deallocator. Implements make_unique using ozz allocator.
  - [base] Uses template aliasing (using keyword) to redirect ozz to std containers. This allows to get rid of ::Std when using ozz containers.
  - [base] Renames all aliased ozz containers to there orignal std name: vector, map etc... 
  - [base] Replaces OZZ_ALIGN_OF and OZZ_ALIGN by standard alignof and alignas keywords.
  - [base] Replaces OZZ_STATIC_ASSERT by standard static_assert keyword.
=======
Release version 0.12.1
----------------------

* Library
  - [base] Fixes memory overwrite when reallocating a buffer of smaller size using ozz default memory allocator.
>>>>>>> 3385ddf4

Release version 0.12.0
----------------------

* Library
  - [offline] Simplified AnimationOptimizer settings to a single tolerance and distance. Tolerance is the maximum error that an optimization is allowed to generate on a whole joint hierarchy, while the other parameter is the distance (from the joint) at which error is measured. This second parameter allows to emulate effect on skinning or a long object (sword) attached to a joint (hand).
  - [offline] Adds options to AnimationOptimizer to override optimization settings for a joint. This implicitly have an effect on the whole chain, up to that joint. This allows for example to have aggressive optimization for a whole skeleton, except for the chain that leads to the hand if user wants it to be precise.
  - [offline] Switches AnimationOptimizer and TrackOptimizer to Ramer–Douglas–Peucker decimation algorithm which delivers better precision than original one. It also ensures that first and last points are preserved, avoiding visual issues for looping animations.
  - [offline] Changes order of parameters for IterateJointsDF so it's less error prone.
  - [memory] Implements ScopedPtr smart pointer. ScopedPtr implementation guarantees the pointed object will be deleted, either on destruction of the ScopedPtr, or via an explicit reset / reassignation.
  - [math] Quaternion compare function now takes cosine of half angle as argument, to avoid computing arc cosine for every comparison as the tolerance is usually constant.
  - [base] Replaces ozz::memory::Allocator New and Delete function with OZZ_NEW and OZZ_DELETE macros, in order to provide an interface that supports any type and number of arguments (without requiring c++11).
  - [base] #83 Allows user code to disable definition of global namespace sse \_m128 +-/* operators, as they might conflict with other sse math libraries.

* Samples
  - [optimize] Exposes joint setting overriding option (from AnimationOptimizer) to sample gui. Displays median and maximum error values.

* Tools
  - Moves keyframe reduction stage for additive animations before computing delta with reference pose. This ensures whole skeleton hierarchy is known before decimating keyframes.

Release version 0.11.0
----------------------

* Library
  - [animation] Adds two-bone and aim inverse kinematic solvers. They can be used at runtime to procedurally affect joint local-space transforms.
  - [animation] Allows resizing SamplingCache, meaning the can be allocated without knowing the number of joints the cache needs to support.
  - [animation] Allow ozz::animation::LocalToModelJob to partially update a hierarchy, aka all children of a joint. This is useful when changes to a local-space pose has been limited to part of the joint hierarchy, like when applying IK or modifying model-space matrices independently from local-space transform.
  - [animation] Changes ozz::animation::Skeleton joints from breadth-first to depth-first. This change breaks compatibility of previous ozz::animation::offline::RawAnimation, ozz::animation::Animation and ozz::animation::Skeleton archives.
  - [animation] Renames track_triggering_job_stl.h to track_triggering_job_trait.h.
  - [offline] #62 Adds an a way to specify additive animation reference pose to ozz::animation::offline::AdditiveAnimationBuilder.
  - [memory] Removes (too error prone) ozz::memory::Allocator typed allocation functions.
  - [math] Changes all conversion from AxisAngle to use separate arguments for axis and angle. This is more in line with function use cases.
  - [math] Adds quaternions initialization from two vectors.
  - [simd math] Updates simd math functions to prevent unnecessary operations. Some functions now return undefined values for some components, like Dot3 that will return the dot value in x and undefined values for x, y, z. See [simd_math.h](include/ozz/base/maths/simd_math.h) for each function documentation.
  - [simd math] Implements AVX and FMA optimizations (when enabled at compile time).
  - [simd math] Implements simd quaternions, making it easier and more efficient to use quaternion with other simd math code.
  - [simd math] Exposes swizzling operations.

* Samples
  - [two bone ik] Adds two-bone ik sample, showing how ozz::animation::IKTwoBoneJob can be used on a robot arm.
  - [look at] Adds a look-at sample, using ozz::animation::IKAimJob on a chain of bones to distribute aiming contribution to more than a single joint.
  - [foot_ik] Adds foot-ik sample, which corrects character legs and ankles procedurally at runtime, as well as character/pelvis height, so that the feet can touch and adapt to the ground.

* Build pipeline
  - Adds support for fbx sdk 2019. This version is now mandatory for vs2017 builds.
  - Adds support to macos 10.14 Mojave and Xcode 10.0.

* Tools
  - Adds point and vector property types (used to import tracks). These two types are actually float3 types, with scene axis and unit conversion applied.
  - Adds an option to importer tools to select additive animation reference pose.

* Build pipeline
  - #40 Adds ozz_build_postfix option.
  - #41 Adds ozz_build_tools option.

Release version 0.10.0
----------------------

* Library
  - [animation] Adds user-channel feature #4. ozz now offers tracks of float, float2, float3, float4 and quaternion for both raw/offline and runtime. A track can be used to store animated user-data, aka data that aren't joint transformations. Runtime jobs allow to query a track value for any time t (ozz::animation::TrackSamplingJob), or to find all rising and falling edges that happened during a period of time (ozz::animation::TrackTriggeringJob). Utilities allow to optimize a raw track (ozz::animation::offline::TrackOptimizer) and build a runtime track (ozz::animation::offline::TrackOptimizer). fbx2ozz comes with the ability to import tracks from fbx node properties.
  - [animation] Changed ozz::animation::SamplingJob::time (in interval [0,duration]) to a ratio (in unit interval [0,1]). This is a breaking change, aiming to unify sampling of animations and tracks. To conform with this change, sampling time should simply be divided by animation duration. ozz::sample:AnimationController has been updated accordingly. Offline animations and tools aren't impacted.
  - [base] Changes non-intrusive serialization mechanism to use a specialize template struct "Extern" instead of function overloading.

* Tools
  - Merged \*2skel and \*2anim in a single tool (\*2ozz, fbx2ozz for fbx importer) where all options are specified as a json config file. List of options with default values are available in [src/animation/offline/tools/reference.json](src/animation/offline/tools/reference.json) file. Consequently, ozz_animation_offline_skel_tools and ozz_animation_offline_anim_tools are also merged into a single ozz_animation_tools library.
  - Adds options to import user-channel tracks (from node properties for fbx) using json "animations[].tracks[].properties[]" definition.
  - Adds an option while importing skeletons to choose scene node types that must be considered as skeleton joints, ie not restricting to scene joints only. This is useful for the baked sample for example, which animates mesh nodes.

* Build pipeline
  - ozz optionnaly supports c++11 compiler.
  - Adds ozz_build_data option (OFF by default), to avoid building data on every code change. Building data takes time indeed, and isn't required on every change. It should be turned ON when output format changes to update all data again.
  - Removes fused source files from the depot. Fused files are generated during build to ${PROJECT_BINARY_DIR}/src_fused/ folder. To generate fused source files without building the whole project, then build BUILD_FUSE_ALL target with "cmake --build . --target BUILD_FUSE_ALL" command.
  - Adds support for Visual Studio 15 2017, drops Visual Studio 11 2012.

* Samples
  - [user_channel] Adds new user-channel sample, demonstrating usage of user-channel tracks API and import pipeline usage.
  - [sample_fbx2mesh] Remaps joint indices to the smaller range of skeleton joints that are actually used by the skinning. It's now required to index skeleton matrices using ozz::sample::framework:Mesh::joint_remaps when build skinning matrices.
  - [multithread] Switched from OpenMP to c++11 std::async API to implement a parallel-for loop over all computation tasks.
  
Release version 0.9.1
---------------------

* Build pipeline
  - Allows to use ozz-animation from another project using cmake add_subdirectory() command, conforming with [online documentation](http://guillaumeblanc.github.io/ozz-animation/documentation/build/).
  - Adds Travis-CI (http://travis-ci.org/guillaumeblanc/ozz-animation) and AppVeyor (http://ci.appveyor.com/project/guillaumeblanc/ozz-animation) continuous integration support.
  - Exposes MSVC /MD and /MT option (ozz_build_msvc_rt_dll). Default is /MD, same as MSVC/cmake.
  - Adds support for Xcode 8.3.2 (fbx specific compilation option).

Release version 0.9.0
---------------------

* Library
  - [offline] Removes dae2* tools, offline libraries and dependencies. Collada is still supported through fbx2* tools suite, as they are based on the Autodesk Fbx sdk.
  - [offline][animation] Adds a name to the offline::RawAnimation and Animation data structure. ozz::animation::Animation serialization format has changed, animations generated with a previous version need to be re-built.
  - [animation] Optimizes animation and skeleton allocation strategy, merging all member buffers to a single allocation.
  - [animation] Fixes memory read overrun in ozz::animation::Skeleton while fixing up skeleton joint names.
  - [offline] #5 Allows importing of all animations from a DCC file with a single command. fbx2anim now support the use of the wildcard character '*' in the --animation option (output file name), which is replaced with the imported animation names when the output file is written to disk.
  - [offline] Uses scene frame rate as the default sampling rate option in fbx2anim. Allows to match DCC keys and avoid interpolation issues while importing from fbx sdk.
  - [base] Adds support for Range serialization (as an array) via ozz::io::MakeArray utility.
  - [base] Fixes SSE matrix decomposition implementation which wasn't able to decompose matrices with very small scales.

* Build pipeline
  - Rework build pipeline and media directory to allow to have working samples even if Fbx sdk isn't available to build fbx tools. Media directory now contains pre-built binary data for samples usage.
  - A Fused version of the sources for all libraries can be found in src_fused folder. It is automatically generated by cmake when any library source file changes.
  - #20 FindFbx.cmake module now supports a version as argument which can be tested in conformance with cmake find_package specifications.
  - Adds a clang-format target that re-formats all sdk sources. This target is not added to the ALL_BUILD target. It must be ran manually.
  - Removes forced MSVC compiler options (SSE, RTC, GS) that are already properly handled by default.

* Samples
  - [baked] Adds new baked physic sample. Demonstrates how to modify Fbx skeleton importer to build skeletons from custom nodes, and use an animation to drive rigid bodies.
  - [sample_fbx2mesh] Fixes welding of redundant vertices. Re-imported meshes now have significantly less vertices.
  - [sample_fbx2mesh] Adds UVs, tangents and vertex color to ozz::sample::framework::Mesh structure. Meshes generated with a previous version need to be re-built.
  - [framework] Fixes sample first frame time, setting aside time spent initializing.
  - [framework] Supports emscripten webgl canvas resizing.

Release version 0.8.0
---------------------
 
* Library
  - [animation] Adds additive blending support to ozz::animation::BlendingJob. Animations used for additive blending should be delta animations (relative to the first frame). Use ozz::animation::offline::AdditiveAnimationBuilder to prepare such animations.
  - [animation] Improves quaternion compression scheme by quantizing the 3 smallest components of the quaternion, instead of the firsts 3. This improves numerical accuracy when the restored component (4th) is small. It also allows to pre-multiply each of the 3 smallest components by sqrt(2), maximizing quantization range by over 41%.
  - [offline] Improves animation optimizer process (ozz::animation::offline::AnimationOptimizer) with a new hierarchical translation tolerance. The optimizer now computes the error (a distance) generated from the optimization of a joint on its whole child hierarchy (like the whole arm length and hand when optimizing the shoulder). This provides a better optimization in both quality and quantity.
  - [offline] Adds ozz::animation::offline::AdditiveAnimationBuilder utility to build delta animations that can be used for additive blending. This utility processes a raw animation to calculate the delta transformation from the first key to all subsequent ones, for all tracks.
  - [offline] Adds --additive option to dae2anim and fbx2anim, allowing to output a delta animation suitable for additive blending.
  - [offline] Adds fbx 20161.* sdk support.

* Build pipeline
  - Adds c++11 build option for gcc/clang compilers. Use cmake ozz_build_cpp11 option.
  - Automatically detects SIMD implementation based on compiler settings. SSE2 implementation is automatically enabled on x64/amd64 targets, or if /arch:SSE2 is selected on MSVC/x86 builds. One could use ozz_build_simd_ref cmake option (OZZ_BUILD_SIMD_REF preprocessor directive) to bypass detection and force reference (aka scalar) implementation. OZZ_HAS_SSE2 is now deprecated.
  - Fixes #3 gcc5 warnings with simd math reference implementation.
  - Fixes #6 by updating to gtest 1.70 to support new platforms (FreeBSD...).
  - Adds Microsoft Visual Studio 14 2015 support.
  - Adds emscripten 1.35 support.
  - Integrate Coverity static analysis (https://scan.coverity.com/projects/guillaumeblanc-ozz-animation).

* Samples
  - [additive] Adds an additive blending sample which demonstrates the new additive layers available through the ozz::animation::BlendingJob.
  - [optimize] Adds hierarchical translation tolerance parameter to the optimize sample.
  - [skin] Removes sample skin, as from now on skinning is part of the sample framework and used by other samples. See additive sample.

Release version 0.7.3
---------------------

* Changes license to the MIT License (MIT).

Release version 0.7.2
---------------------

* Library
  - [animation] Improves rotations accuracy during animation sampling and blending. Quaternion normalization now uses one more Newton-Raphson step when computing inverse square root.
  - [offline] Fixes fbx animation duration when take duration is different to timeline length.
  - [offline] Bakes fbx axis/unit systems to all transformations, vertices, animations (and so on...), instead of using fbx sdk ConvertScene strategy which only transform scene root. This allows to mix skeleton, animation and meshes imported from any axis/unit system.
  - [offline] Uses bind-pose transformation, instead of identity, for skeleton joints that are not animated in a fbx file.
  - [offline] Adds support to ozz fbx tools (fbx2skel and fbx2anim) for other formats: Autodesk AutoCAD DXF (.dxf), Collada DAE (.dae), 3D Studio 3DS (.3ds)  and Alias OBJ (.obj). This toolchain based on fbx sdk will replace dae toolchain (dae2skel and dae2anim) which is now deprecated.

* HowTos
  - Adds file loading how-to, which demonstrates how to open a file and deserialize an object with ozz archive library.
  - Adds custom skeleton importer how-to, which demonstrates RawSkeleton setup and conversion to runtime skeleton.
  - Adds custom animation importer how-to, which demonstrates RawAnimation setup and conversion to runtime animation.

* Samples
  - [skin] Skin sample now uses the inverse bind-pose matrices imported from the mesh file, instead of the one computed from the skeleton. This is a more robust solution, which furthermore allow to share the skeleton with meshes using different bind-poses.
  - [skin] Fixes joints weight normalization when importing fbx skin meshes.
  - [framework] Optimizes dynamic vertex buffer object re-allocation strategy.

Release version 0.7.1
---------------------

* Library
  - [offline] Updates to fbx sdk 2015.1 with vs2013 support.
  
* Samples
  - Adds sample_skin_fbx2skin to binary packages.

Release version 0.7.0
---------------------

* Library
  - [geometry] Adds support for matrix palette skinning transformation in a new ozz_geometry library.
  - [offline] Returns EXIT_FAILURE from dae2skel and fbx2skel when no skeleton found in the source file.
  - [offline] Fixes fbx axis and unit system conversions.
  - [offline] Removes raw_skeleton_archive.h and raw_animation_archive.h files, moving serialization definitions back to raw_skeleton.h and raw_animation.h to simplify understanding.
  - [offline] Removes skeleton_archive.h and animation_archive.h files, moving serialization definitions back to skeleton.h and animation.h.
  - [base] Changes Range<>::Size() definition, returning range's size in bytes instead of element count.

* Samples
  - Adds a skinning sample which demonstrates new ozz_geometry SkinningJob feature and usage.

Release version 0.6.0
---------------------

* Library
  - [animation] Compresses animation key frames memory footprint. Rotation key frames are compressed from 24B to 12B (50%). 3 of the 4 components of the quaternion are quantized to 2B each, while the 4th is restored during sampling. Translation and scale components are compressed to half float, reducing their size from 20B to 12B (40%).
  - [animation] Changes runtime::Animation class serialization format to support compression. Serialization retro-compatibility for this class has not been implemented, meaning that all runtime::Animation must be rebuilt and serialized using usual dae2anim, fbx2anim or using offline::AnimationBuilder utility.
  - [base] Adds float-to-half and half-to-float conversion functions to simd math library.

Release version 0.5.0
---------------------

* Library
  - [offline] Adds --raw option to *2skel and *2anim command line tools. Allows to export raw skeleton/animation object format instead of runtime objects.
  - [offline] Moves RawAnimation and RawSkeleton from the builder files to raw_animation.h and raw_skeleton.h files.
  - [offline] Renames skeleton_serialize.h and animation_serialize.h to skeleton_archive.h and animation_archive.h for consistency.
  - [offline] Adds RawAnimation and RawSkeleton serialization support with ozz archives.
  - [options] Changes parser command line arguments type to "const char* const*" in order to support implicit casting from arguments of type "char**".
  - [base] Change ozz::String std redirection from typedef to struct to be coherent with all other std containers redirection.
  - [base] Moves maths archiving file from ozz/base/io to ozz/base/maths for consistency.
  - [base] Adds containers serialization support with ozz archives.
  - [base] Removes ozz fixed size integers in favor of standard types available with <stdint.h> file.

* Samples
  - Adds Emscripten support to all supported samples.
  - Changes OpenGL rendering to comply with Gles2/WebGL.

* Build pipeline
  - Adds Emscripten and cross-compilation support to the builder helper python script.
  - Support for CMake 3.x.
  - Adds support for Microsoft Visual Studio 2013.
  - Drops support for Microsoft Visual Studio 2008 and olders, as a consequence of using <stdint.h>.

Release version 0.4.0
---------------------

* Library
  - [offline] Adds Fbx import pipeline, through fbx2skel and fbx2anim command line tools.
  - [offline] Adds Fbx import and conversion library, through ozz_animation_fbx. Building fbx related libraries requires fbx sdk to be installed.
  - [offline] Adds ozz_animation_offline_tools library to share the common work for Collada and Fbx import tools. This could be use to implement custom conversion command line tools.

* Samples
  - Adds Fbx resources to media path.
  - Makes use of Fbx resources with existing samples.

Release version 0.3.1
---------------------

* Samples
  - Adds keyboard camera controls.

* Build pipeline
  - Adds Mac OSX support, full offline and runtime pipeline, samples, dashboard...
  - Moves dashboard to http://ozz.qualipilote.fr/dashboard/cdash/
  - Improves dashboard configuration, using json configuration files available there: http://ozz.qualipilote.fr/dashboard/config/.

Release version 0.3.0
---------------------

* Library
  - [animation] Adds partial animation blending and masking, through per-joint-weight blending coefficients.
  - [animation] Switches all explicit [begin,end[ ranges (sequence of objects) to ozz::Range structure.
  - [animation] Moves runtime files (.h and .cc) to a separate runtime folder (ozz/animation/runtime).
  - [animation] Removes ozz/animation/utils.h and .cc
  - [options] Detects duplicated command line arguments and reports failure. 
  - [base] Adds helper functions to ozz::memory::Allocator to support allocation/reallocation/deallocation of ranges of objects through ozz::Range structure.

* Samples
  - Adds partial animation blending sample.
  - Adds multi-threading sample, using OpenMp to distribute workload.
  - Adds a sample that demonstrates how to attach an object to animated skeleton joints.
  - Improves skeleton rendering sample utility feature: includes joint rendering.
  - Adds screen-shot and video capture options from samples ui.
  - Adds a command line option (--render/--norender) to enable/disable rendering of sample, used for dashboard unit-tests.
  - Adds time management options, to dissociate (fix) update delta time from the real application time.
  - Improves camera manipulations: disables auto-framing when zooming/panning, adds mouse wheel support for zooming.
  - Fixes sample camera framing to match rendering field of view.

* Build pipeline
  - Adds CMake python helper tools (build-helper.py). Removes helper .bat files (setup, build, pack...).
  - Adds CDash support to generate nightly build reports. Default CDash server is http://my.cdash.org/index.php?project=Ozz.
  - Adds code coverage testing support using gcov.

Release version 0.2.0
---------------------

* Library
  - [animation] Adds animation blending support.
  - [animation] Sets maximum skeleton joints to 1023 (aka Skeleton::kMaxJointsNumBits) to improve packing and allow stack allocations.
  - [animation] Adds Skeleton::kRootIndex enum for parent index of a root joint.
  - [base] Adds signed/unsigned bit shift functions to simd library.
  - [base] Fixes SSE build flags for Visual Studio 64b builds.

* Samples
  - Adds blending sample.
  - Adds playback controller utility class to the sample framework.

Release version 0.1.0, initial open source release
--------------------------------------------------

* Library
  - [animation] Support for run-time animation sampling.
  - [offline] Support for building run-time animation and skeleton from a raw (aka offline/user friendly) format.
  - [offline] Full Collada import pipeline (lib and tools).
  - [offline]  Support for animation key-frame optimizations.
  - [base] Memory management redirection.
  - [base] Containers definition.
  - [base] Serialization and IO utilities implementation.
  - [base] scalar and vector maths, SIMD (SSE) and SoA implementation.
  - [options] Command line parsing utility.

* Samples
  - Playback sample, loads and samples an animation.
  - Millipede sample, offline pipeline usage.
  - Optimize sample, offline optimization pipeline.

* Build pipeline
  - CMake based build pipeline.
  - CTest/GTest based unit test framework.<|MERGE_RESOLUTION|>--- conflicted
+++ resolved
@@ -1,4 +1,3 @@
-<<<<<<< HEAD
 Next release
 ------------
 
@@ -13,13 +12,12 @@
   - [base] Renames all aliased ozz containers to there orignal std name: vector, map etc... 
   - [base] Replaces OZZ_ALIGN_OF and OZZ_ALIGN by standard alignof and alignas keywords.
   - [base] Replaces OZZ_STATIC_ASSERT by standard static_assert keyword.
-=======
+
 Release version 0.12.1
 ----------------------
 
 * Library
   - [base] Fixes memory overwrite when reallocating a buffer of smaller size using ozz default memory allocator.
->>>>>>> 3385ddf4
 
 Release version 0.12.0
 ----------------------

--- conflicted
+++ resolved
@@ -79,11 +79,7 @@
 };
 }  // namespace internal
 #define OZZ_ALIGN_OF(_Ty) \
-<<<<<<< HEAD
-  static_cast<size_t>(ozz::internal::_AlignOf<_Ty>::kValue)
-=======
   static_cast<size_t>(ozz::internal::AlignOf<_Ty>::kValue)
->>>>>>> 436ff579
 #endif  // __cplusplus
 
 // Finds the number of elements of a statically allocated array.
